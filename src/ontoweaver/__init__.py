--- conflicted
+++ resolved
@@ -23,11 +23,7 @@
 __all__ = ['Node', 'Edge', 'Transformer', 'Adapter', 'All', 'tabular', 'types', 'transformer', 'serialize', 'congregate', 'merge', 'fuse', 'fusion']
 
 
-<<<<<<< HEAD
-def extract_reconciliate_write(biocypher_config_path, schema_path, data_mappings, separator = None, affix = "none", affix_separator = ":" ):
-=======
-def extract_reconciliate_write(biocypher_config_path, schema_path, data_mappings,  parallel_mapping = 0, separator = None):
->>>>>>> 978c6705
+def extract_reconciliate_write(biocypher_config_path, schema_path, data_mappings, parallel_mapping = 0, separator = None, affix = "none", affix_separator = ":"):
     """Calls several mappings, each on the related Pandas-redable tabular data file,
        then reconciliate duplicated nodes and edges (on nodes' IDs, merging properties in lists),
        then export everything with BioCypher.
@@ -37,12 +33,10 @@
            biocypher_config_path: the BioCypher configuration file
            schema_path: the assembling schema file
            data_mappings: a dictionary mapping data file path to the OntoWeaver mapping yaml file to extract them
-<<<<<<< HEAD
-           separator: a character used to separate property values fusioned in the same property
-=======
            parallel_mapping (int): Number of workers to use in parallel mapping. Defaults to 0 for sequential processing.
            separator (str, optional): The separator to use for combining values in reconciliation. Defaults to None.
->>>>>>> 978c6705
+           affix (str, optional): The affix to use for type inclusion. Defaults to "none".
+           affix_separator: The character(s) separating the label from its type affix. Defaults to ":".
 
        Returns:
            The path to the import file.
@@ -59,11 +53,7 @@
         with open(mapping_file) as fd:
             mapping = yaml.full_load(fd)
 
-<<<<<<< HEAD
-        adapter = tabular.extract_all(table, mapping, affix = affix, separator = affix_separator)
-=======
-        adapter = tabular.extract_all(table, mapping, parallel_mapping = parallel_mapping, affix = "none")
->>>>>>> 978c6705
+        adapter = tabular.extract_all(table, mapping, parallel_mapping = parallel_mapping, affix = affix, separator = affix_separator)
 
         nodes += adapter.nodes
         edges += adapter.edges
@@ -81,7 +71,8 @@
 
     return import_file
 
-def extract(data_mappings: dict, parallel_mapping = 0, affix="suffix", separator=":") -> Tuple[list[Tuple], list[Tuple]]:
+
+def extract(data_mappings: dict, parallel_mapping = 0, affix="none", separator=":") -> Tuple[list[Tuple], list[Tuple]]:
     """
     Extracts nodes and edges from tabular data files based on provided mappings.
 
@@ -90,6 +81,7 @@
         parallel_mapping (int): Number of workers to use in parallel mapping. Defaults to 0 for sequential processing.
         separator (str, optional): The separator to use for splitting ID and type. Defaults to None.
         affix (str, optional): The affix to use for type inclusion. Defaults to "none".
+        affix_separator: The character(s) separating the label from its type affix. Defaults to ":".
 
     Returns:
         tuple: Two lists of tuples containing nodes and edges.
@@ -112,6 +104,7 @@
         edges += adapter.edges
 
     return nodes, edges
+
 
 def reconciliate_write(nodes: list[Tuple], edges: list[Tuple], biocypher_config_path: str, schema_path: str, separator: str = None) -> str:
     """
