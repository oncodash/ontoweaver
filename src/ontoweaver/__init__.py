--- conflicted
+++ resolved
@@ -33,11 +33,8 @@
 from . import biocypher_to_owl
 from . import make_value
 from . import make_labels
-<<<<<<< HEAD
 from . import loader
-=======
 from . import errormanager
->>>>>>> 38e3c4b8
 
 logger = logging.getLogger("ontoweaver")
 
