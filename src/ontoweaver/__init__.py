--- conflicted
+++ resolved
@@ -1,24 +1,17 @@
+from typing import Tuple
+from pathlib import Path
+from alive_progress import alive_bar
+from abc import ABCMeta as ABSTRACT, abstractmethod
+
 import yaml
 import rdflib
 import logging
-<<<<<<< HEAD
+import logging
 import pathlib
-=======
-from typing import Tuple
-from pathlib import Path
-from alive_progress import alive_bar
-
->>>>>>> 30cfe99e
 import biocypher
 
 import pandas as pd
 import pandera as pa
-
-<<<<<<< HEAD
-from typing import Tuple
-from abc import ABCMeta as ABSTRACT, abstractmethod
-=======
->>>>>>> 30cfe99e
 
 from . import base
 Node = base.Node
@@ -75,6 +68,24 @@
         return PandasAdapter
 
 class LoadPandasFile(Loader):
+    """Read a file with Pandas, using its extension to guess its format.
+
+    If no additional arguments are passed, it will call the
+    Pandas `read_*` function with `filter_na = False`, which makes empty cell
+    values to be loaded as empty strings instead of NaN values.
+
+    Args:
+        filename: The name of the data file the user wants to map.
+        separator (str, optional): The separator used in the data file. Defaults to None.
+        kwargs: A dictionary of arguments to pass to pandas.read_* functions.
+
+    Raises:
+        exception.FeatureError: if the extension is unknown.
+
+    Returns:
+        A Pandas DataFrame.
+    """
+
     def __init__(self):
         self.read_funcs = {
         '.csv'    : pd.read_csv,
@@ -108,14 +119,25 @@
             if ext in self.read_funcs:
                 return True
 
-        msg = f"File format '{ext}' of file '{filename}' is not supported (I can only read one of: {', '.join(self.read_funcs.keys())})"
-        logger.warning(msg)
         return False
 
 
     def load(self, filename, **kwargs):
         ext = pathlib.Path(filename).suffix
-        return self.read_funcs[ext](filename)
+        if not self.allows(filename):
+            msg = f"File format '{ext}' of file '{filename}' is not supported (I can only read one of: {' ,'.join(self.read_funcs.keys())})"
+            logger.error(msg)
+            raise exceptions.FeatureError(msg)
+
+        if not kwargs:
+            # We probably don't want NaN as a default,
+            # since they tend to end up in a label.
+            kwargs.update({'na_filter': True,
+                        'engine': 'python'}) #'c' engine does not support regex separators (separators > 1 char and different
+                                          # from '\s+' are interpreted as regex) which results in an error.
+
+        return self.read_funcs[ext](filename, **kwargs)
+
 
     def adapter(self):
         return tabular.PandasAdapter
@@ -137,7 +159,7 @@
         self.allowed = [".owl", ".xml", ".n3", ".turtle", ".ttl", ".nt", ".trig", ".trix", ".json-ld"]
 
     def allows(self, filename):
-        ext = pathlib.Path(filename).suffix 
+        ext = pathlib.Path(filename).suffix
 
         if type(filename) == str or type(filename) == pathlib.Path:
             if ext in self.allowed:
@@ -147,16 +169,23 @@
         logger.warning(msg)
         return False
 
+
     def load(self, filename, **kwargs):
+        ext = pathlib.Path(filename).suffix
+        if not self.allows(filename):
+            msg = f"File format '{ext}' of file '{filename}' is not supported (I can only read one of: {' ,'.join(self.allowed)})"
+            logger.error(msg)
+            raise exceptions.FeatureError(msg)
+
         g = rdflib.Graph()
 
-        ext = pathlib.Path(filename).suffix 
         if ext == ".owl":
             g.parse(filename, format = "xml")
         else:
             g.parse(filename) # Guess the format based on extension.
 
         return g
+
 
     def adapter(self):
         return tabular.OWLAutoAdapter
@@ -241,7 +270,6 @@
     )
     #bc.summary() # FIXME: AttributeError: 'NoneType' object has no attribute 'get_duplicate_nodes'
 
-
     logger.info("Run BioCypher")
     if fnodes:
         bc.write_nodes(fnodes)
@@ -271,46 +299,9 @@
         A Pandas DataFrame.
     """
 
-    # We probably don't want NaN as a default,
-    # since they tend to end up in a label.
-    kwargs.update({'na_filter': True,
-                'engine': 'python'}) #'c' engine does not support regex separators (separators > 1 char and different
-                                  # from '\s+' are interpreted as regex) which results in an error.
-
-    read_funcs = {
-        '.csv'    : pd.read_csv,
-        '.tsv'    : pd.read_csv,
-        '.txt'    : pd.read_csv,
-
-        '.xls'    : pd.read_excel,
-        '.xlsx'   : pd.read_excel,
-        '.xlsm'   : pd.read_excel,
-        '.xlsb'   : pd.read_excel,
-        '.odf'    : pd.read_excel,
-        '.ods'    : pd.read_excel,
-        '.odt'    : pd.read_excel,
-
-        '.json'   : pd.read_json,
-        '.html'   : pd.read_html,
-        '.xml'    : pd.read_xml,
-        '.hdf'    : pd.read_hdf,
-        '.feather': pd.read_feather,
-        '.parquet': pd.read_parquet,
-        '.pickle' : pd.read_pickle,
-        '.orc'    : pd.read_orc,
-        '.sas'    : pd.read_sas,
-        '.spss'   : pd.read_spss,
-        '.stata'  : pd.read_stata,
-    }
-    filepath = pathlib.Path(filename)
-    ext = filepath.suffix
-
-    if ext not in read_funcs:
-        msg = f"File format '{ext}' of file '{filename}' is not supported (I can only read one of: {' ,'.join(read_funcs.keys())})"
-        logger.error(msg)
-        raise exceptions.FeatureError(msg)
-
-    return read_funcs[ext](filename, **kwargs)
+    lpf = LoadPandasFile()
+    data = lpf.load(filename, **kwargs)
+    return data
 
 
 def extract_reconciliate_write(biocypher_config_path, schema_path, filename_to_mapping = None, dataframe_to_mapping = None, parallel_mapping = 0, separator = None, affix = "none", affix_separator = ":", validate_output = False, raise_errors = True, **kwargs):
@@ -343,13 +334,9 @@
         assert(type(filename_to_mapping) == dict) # data_file => mapping_file
 
         for data_file, mapping_file in filename_to_mapping.items():
-<<<<<<< HEAD
+            logging.info("Load input data... ", end="")
             table = read_table_file(data_file, **kwargs)
-=======
-            logging.info("Load input data... ", end="")
-            table = read_file(data_file, **kwargs)
             logging.info("OK")
->>>>>>> 30cfe99e
 
             logging.info("Load mapping...")
             with open(mapping_file) as fd:
