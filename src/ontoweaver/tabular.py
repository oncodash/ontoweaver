--- conflicted
+++ resolved
@@ -765,7 +765,7 @@
         else:
             return None
 
-<<<<<<< HEAD
+
     def _get_input_validation_rules(self,):
         """
         Extract input data validation schema from yaml file and instantiate a Pandera DataFrameSchema object and validator.
@@ -782,7 +782,8 @@
             self.error(f"Failed to parse the input validation schema: {e}", exception=exceptions.ConfigError)
 
         return validator
-=======
+
+      
     def _make_output_validator(self, output_validation_rules = None):
         """
         Create a validator for the output of a transformer.
@@ -802,7 +803,7 @@
             output_validator.update_rules(pa.DataFrameSchema.from_yaml(yaml_output_validation_rules))
 
         return output_validator
->>>>>>> c7569563
+
 
     def __call__(self):
         """
