--- conflicted
+++ resolved
@@ -607,7 +607,6 @@
 
 
     def run(self):
-<<<<<<< HEAD
         def iri(subj):
             if "#" in str(subj):
                 obj = str(subj).split('#')[-1] 
@@ -636,8 +635,6 @@
             return obj[0].lower() + obj[1:]
             # return obj
 
-=======
->>>>>>> cd850300
         # Iterate over individuals.
         for i,indi_triple in enumerate(self.graph.triples((None,RDF.type,OWL.NamedIndividual))):
             local_nodes = []
