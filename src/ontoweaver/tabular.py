--- conflicted
+++ resolved
@@ -287,11 +287,7 @@
                                            f"{subject_generator_list}", indent=2,
                                            exception=exceptions.TransformerInterfaceError))
 
-<<<<<<< HEAD
-        source_id, subject_edge, subject_node = subject_generator_list[0]
-=======
         source_id, subject_edge, subject_node, subject_reverse_relation = subject_generator_list[0]
->>>>>>> 80e9aa67
 
         if self.subject_transformer.final_type:
             # If a final_type attribute is present in the transformer, use it as the source node type, instead
@@ -358,11 +354,7 @@
         for t in self.transformers:
             if transformer.from_subject == t.target_type:
                 found_valid_subject = True
-<<<<<<< HEAD
-                for s_id, s_edge, s_node in t(row, i):
-=======
                 for s_id, s_edge, s_node, s_reverse_edge in t(row, i):
->>>>>>> 80e9aa67
                     if s_id and s_edge and s_node:
                         if t.final_type:
                             s_node = t.final_type
@@ -497,11 +489,7 @@
             for j,transformer in enumerate(self.transformers):
                 local_transformations += 1
                 logger.debug(f"\tCalling transformer: {transformer}...")
-<<<<<<< HEAD
-                for target_id, target_edge, target_node in transformer(row, i):
-=======
                 for target_id, target_edge, target_node, reverse_relation in transformer(row, i):
->>>>>>> 80e9aa67
                     target_node_id = self._make_target_node_id(row, i, transformer, j, target_id, target_edge,
                                                                target_node, local_nodes, local_errors)
 
@@ -533,8 +521,6 @@
                                                               properties=self.properties(target_edge.fields(),
                                                                                          row, i, target_edge, target_node)))
 
-<<<<<<< HEAD
-=======
                             if reverse_relation:
                                 logger.info(f"\t\t\tMake reverse edge {reverse_relation.__name__} from {target_node_id} to {source_node_id}")
                                 local_edges.append(self.make_edge(edge_t=reverse_relation, id_target=source_node_id,
@@ -542,9 +528,6 @@
                                                                   properties=self.properties(reverse_relation.fields(),
                                                                                              row, i, reverse_relation, source_node_id.__class__)))
 
-
-
->>>>>>> 80e9aa67
             return local_nodes, local_edges, local_errors, local_rows, local_transformations, local_nb_nodes
         # End of process_row local function
 
@@ -1270,12 +1253,6 @@
                     f"You cannot declare multiple relations in transformers. For transformer `{transformer_type}`.",
                     section="transformers", index=transformer_index, indent=1, exception=exceptions.CardinalityError)
 
-<<<<<<< HEAD
-            return columns, target, edge, subject
-
-
-    def _make_target_classes(self, target, properties_of, edge, source_t, final_type_class, possible_target_types, possible_edge_types, multi_type_dictionary):
-=======
             reverse_relation = self.get(self.k_reverse_edge, pconfig=transformer_keyword_dict)
             if type(reverse_relation) == list:
                 self.error(
@@ -1286,22 +1263,10 @@
 
 
     def _make_target_classes(self, target, properties_of, edge, source_t, final_type_class, reverse_relation, possible_target_types, possible_edge_types, multi_type_dictionary):
->>>>>>> 80e9aa67
         """
         Helper function to create the target and edge classes for a target transformer, and store them in the multi_type_dictionary.
         """
 
-<<<<<<< HEAD
-        logger.debug(f"\tDeclare node .target for `{target}`...")
-        target_t = self.make_node_class(target, properties_of.get(target, {}))
-        possible_target_types.add(target)
-        logger.debug(f"\t\tDeclared target for `{target}`: {target_t.__name__}")
-
-        logger.debug(f"\tDeclare edge for `{edge}`...")
-        edge_t = self.make_edge_class(edge, source_t, target_t, properties_of.get(edge, {}))
-        possible_edge_types.add(edge_t.__name__)
-
-=======
         logger.debug(f"\tDeclare node target `{target}`...")
         target_t = self.make_node_class(target, properties_of.get(target, {}))
         possible_target_types.add(target)
@@ -1318,22 +1283,15 @@
 
 
 
->>>>>>> 80e9aa67
         # "None" key is used to return any type of string, in case no branching is needed.
         multi_type_dictionary['None'] = {
             'to_object': target_t,
             'via_relation': edge_t,
-<<<<<<< HEAD
-            'final_type': final_type_class
-        }
-
-=======
             'final_type': final_type_class,
             'reverse_relation': reverse_relation_t if reverse_relation is not None else None,
         }
 
         # FIXME: Edge may not be needed as return here.
->>>>>>> 80e9aa67
         return edge_t, target_t
 
     # ============================================================
@@ -1361,15 +1319,9 @@
                 if elements is None:
                     continue
                 else:
-<<<<<<< HEAD
-                    columns, target, edge, subject = elements
-
-                gen_data = self.get_not(self.k_target + self.k_edge + self.k_columns + self.k_final_type, pconfig=transformer_keyword_dict)
-=======
                     columns, target, edge, subject, reverse_relation = elements
 
                 gen_data = self.get_not(self.k_target + self.k_edge + self.k_columns + self.k_final_type + self.k_reverse_edge, pconfig=transformer_keyword_dict)
->>>>>>> 80e9aa67
 
                 # Extract the final type if defined in the mapping.
                 final_type = self.get(self.k_final_type, pconfig=transformer_keyword_dict)
@@ -1387,11 +1339,7 @@
                 #The target transformer is a simple transformer if it does not have a `match` clause. We create a simple multi_type_dictionary,
                 #with a "None" key, to indicate that no branching is needed.
                 if target and edge:
-<<<<<<< HEAD
-                    edge_t, target_t = self._make_target_classes(target, properties_of, edge, source_t, final_type_class, possible_target_types, possible_edge_types, multi_type_dictionary)
-=======
                     edge_t, target_t = self._make_target_classes(target, properties_of, edge, source_t, final_type_class, reverse_relation, possible_target_types, possible_edge_types, multi_type_dictionary)
->>>>>>> 80e9aa67
                     # Parse the validation rules for the output of the transformer. Each transformer gets its own
                     # instance of the OutputValidator with (at least) the default output validation rules.
                     output_validation_rules = self.get(self.k_validate_output, pconfig=transformer_keyword_dict)
