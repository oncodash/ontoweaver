--- conflicted
+++ resolved
@@ -174,12 +174,8 @@
             return False
         return True
 
-<<<<<<< HEAD
     def properties(self, properity_dict, row, i, transformer, node = False):
-=======
-
-    def properties(self, properity_dict, row, i):
->>>>>>> 79dd14fa
+
         """
         Extract properties of each property category for the given node type.
         If no properties are found, return an empty dictionary.
@@ -327,43 +323,6 @@
         else:
             logging.info(f"Performed {nb_transformations} transformations with {len(self.transformers)} transformers, producing {nb_nodes} nodes for {nb_rows} rows.")
 
-<<<<<<< HEAD
-                    for target_id in transformer(row, i):
-                        if target_id:
-                            target_node_id = self.make_id(transformer.target.__name__, target_id)
-                            logging.debug(f"\t\t\t\tMake node `{target_node_id}`.")
-                            self.nodes_append(self.make_node(node_t=transformer.target, id=target_node_id,
-                                                      properties=self.properties(transformer.properties_of, row, i, transformer, node = True)))
-
-                            # If a `from_subject` attribute is present in the transformer, loop over the transformer
-                            # list to find the transformer instance mapping to the correct type, and then create new
-                            # subject id.
-
-                            # FIXME add hook functions to be overloaded.
-
-                            if hasattr(transformer, "from_subject"):
-                                for t in self.transformers:
-                                    if transformer.from_subject == t.target.__name__:
-                                        for s_id in t(row, i):
-                                            subject_id = s_id
-                                        subject_node_id = self.make_id(t.target.__name__, subject_id)
-                                        logging.debug(f"\t\t\t\tMake edge from `{subject_node_id}` toward `{target_node_id}`.")
-                                        self.edges_append(
-                                            self.make_edge(edge_t=transformer.edge, id_source=subject_node_id,
-                                                           id_target=target_node_id,
-                                                           properties=self.properties(transformer.properties_of, row, i, transformer)))
-
-                                    else:
-                                        continue
-                            else:
-                                logging.debug(f"\t\t\t\tMake edge from `{source_node_id}` toward `{target_node_id}`.")
-                                self.edges_append(self.make_edge(edge_t=transformer.edge, id_target=target_node_id, id_source=source_node_id,
-                                                          properties=self.properties(transformer.edge.fields(), row, i, transformer)))
-                        else:
-                            logging.error(f"\t\tDeclaration of target ID for row `{row}` unsuccessful.")
-                            continue
-=======
->>>>>>> 79dd14fa
 
 def extract_all(df: pd.DataFrame, config: dict, module=types, affix="suffix", separator=":"):
     """
@@ -705,13 +664,10 @@
                             properties_of[object_type].setdefault(prop_transformer, property_name)
                         logging.debug(f"\t\tDeclared property mapping for `{object_type}`: {properties_of[object_type]}")
 
-<<<<<<< HEAD
+
         metadata_list = self.get(k_metadata)
 
-
-=======
         logging.debug(f"Declare subject transformer...")
->>>>>>> 79dd14fa
         subject_dict = self.get(k_row)
         subject_transformer_class = list(subject_dict.keys())[0]
         subject_type = self.get(k_subject_type, subject_dict[subject_transformer_class])
@@ -775,7 +731,6 @@
                     elif (target and not edge) or (edge and not target):
                         logging.error(f"\t\tCannot declare the mapping  `{columns}` => `{edge}` (target: `{target}`)")
 
-<<<<<<< HEAD
                     extracted_metadata = self._extract_metadata(k_metadata_column, metadata_list, metadata, target, columns)
                     if extracted_metadata:
                         metadata.update(extracted_metadata)
@@ -790,8 +745,3 @@
         logging.debug(f"transformers: {transformers}")
         logging.debug(f"metadata: {metadata}")
         return subject_transformer, transformers, metadata
-=======
-        logging.debug(f"Declared subject transformer: {subject_transformer}")
-        logging.debug(f"Declared {len(transformers)} transformers: {[type(t).__name__ for t in transformers]}")
-        return subject_transformer, transformers
->>>>>>> 79dd14fa
