--- conflicted
+++ resolved
@@ -6,13 +6,8 @@
 readme = "README.md"
 
 [tool.poetry.dependencies]
-<<<<<<< HEAD
 python = "^3.13"
-biocypher = "^0.5.44"
-=======
-python = "^3.12"
 biocypher = "^0.6.1"
->>>>>>> edc88579
 pooch = "^1.7.0" # Dep of biocypher
 pandas = "^2.0.1"
 numpy = "^2.1.3"
